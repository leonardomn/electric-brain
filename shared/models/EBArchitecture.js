--- conflicted
+++ resolved
@@ -208,14 +208,8 @@
                 const outputObject = deepcopy(object);
                 
                 // Next, apply transformations
-<<<<<<< HEAD
-                const transformedOutputObject = registry.getInterpretation('object').transformValueBackFromNeuralNetwork(outputObject, self.outputSchema.filterIncluded());
-                
-                try
-=======
                 const outputPromise = registry.getInterpretation('object').transformValueBackFromNeuralNetwork(outputObject, self.outputSchema.filterIncluded());
                 outputPromise.then((transformedOutputObject) =>
->>>>>>> 4008b93e
                 {
                     try
                     {
