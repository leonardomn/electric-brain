--- conflicted
+++ resolved
@@ -146,18 +146,9 @@
             // Generate the code
             (next) =>
             {
-<<<<<<< HEAD
-                const promise = self.trainingProcess.generateCode(totalFiles);
-                promise.then( () =>
-=======
-                self.trainingProcess.generateCode(self.application.neuralNetworkComponentDispatch, (err, totalFiles) =>
->>>>>>> 51875975
-                {
-                    if (err)
-                    {
-                        return next(err);
-                    }
-
+                const promise = self.trainingProcess.generateCode(self.application.neuralNetworkComponentDispatch);
+                promise.then((totalFiles) =>
+                {
                     const codeGenerationResult = {
                         status: 'complete',
                         percentageComplete: 100,
