--- conflicted
+++ resolved
@@ -61,6 +61,7 @@
         this.lastDatabaseUpdateTime = null;
         this.isFrontendUpdateScheduled = null;
         this.isDatabaseUpdateScheduled = null;
+        this.needAnotherDatabaseUpdate = false;
         this.frontendUpdateInterval = 2500;
         this.databaseUpdateInterval = 5000;
         this.numberOfObjectsToSample = 1000000;
@@ -79,7 +80,7 @@
             this.workers.push(EBStdioJSONStreamProcess.spawn(scriptPath, [], {}));
         }
         this.currentWorker = 0;
-        this.trainingBatchNumber = 0;
+        this.batchNumber = 0;
     }
 
     /**
@@ -96,14 +97,14 @@
 
         self.task = task;
 
-        Promise.fromCallback((next) =>
+        return Promise.fromCallback((next) =>
         {
             // First log the start
             self.task.log(self.task, `Starting the task to train the model with _id: ${args._id}`, next);
         }).then(()=>
         {
             // Retrieve the model object that this task refers to
-            self.models.find({_id: args._id}).toArray();
+            return self.models.find({_id: args._id}).toArray();
         }).then((objects) =>
         {
             if (objects.length === 0)
@@ -122,36 +123,10 @@
             if (self.model.running)
             {
                 const promise = self.models.update({_id: args._id}, {$set: {running: false}});
-                promise.then(() =>
-                {
-<<<<<<< HEAD
-                    self.model.running = true;
-                    self.models.update({_id: args._id}, {$set: {running: true}}, (err) =>
-                    {
-                        if (err)
-                        {
-                            return next(err);
-                        }
-                        else
-                        {
-                            return next();
-                        }
-                    });
-                }
-            },
-            // Initialize sub-process workers
-            (next) =>
-            {
-                const initializePromise = Promise.each(this.workers, (worker) => worker.writeAndWaitForMatchingOutput({
-                    "type": "initialize",
-                    "id": args._id
-                }, {"type": "initialized"}));
-                initializePromise.then(() => next(), (err) => next(err));
-            },
-=======
+                return promise.then(() =>
+                {
                     return Promise.rejected(new Error("This model has already started training. It must have failed."));
                 });
-                return promise;
             }
             else
             {
@@ -160,11 +135,17 @@
 
             }
         }).then(() =>
->>>>>>> 4008b93e
+        {
+            // Initialize sub-process workers
+            return Promise.each(this.workers, (worker) => worker.writeAndWaitForMatchingOutput({
+                "type": "initialize",
+                "id": args._id
+            }, {"type": "initialized"}));
+        }).then(() =>
+        {
             // Generate the code
-        {
-            const promise = self.trainingProcess.generateCode(self.application.neuralNetworkComponentDispatch);
-            promise.then((totalFiles) =>
+            const promise = self.trainingProcess.generateCode(self.application.interpretationRegistry, self.application.neuralNetworkComponentDispatch);
+            return promise.then((totalFiles) =>
             {
                 const codeGenerationResult = {
                     status: 'complete',
@@ -174,47 +155,70 @@
 
                 return self.updateStepResult('codeGeneration', codeGenerationResult);
             });
-            return promise;
-        }).then(() =>
+        }).then(() =>
+        {
             // Start up the process
-        {
             return self.trainingProcess.startProcess();
 
         }).then(() =>
+        {
             // Scan the data, analyze it for input
-        {
             return self.scanData(self.numberOfObjectsToSample);
         }).then(() =>
+        {
             // Save the model in its vanilla state. This just ensures that other
             // functionality that depends on downloading the torch model file
             // works from the first iteration of training
-        {
             return self.saveTorchModelFile();
         }).then(() =>
+        {
             // Training model
-        {
             return self.trainModel();
         }).then(() =>
+        {
             // Test model
-        {
             return self.testModel();
-        });
-    }
-
-
-    /**
-     * This function updates the current results for a given step
+        }).then(() =>
+        {
+            // Kill the process
+            return self.trainingProcess.killProcess();
+        }).then(() =>
+        {
+            // Set the model to not be running
+            return self.models.update({_id: args._id}, {$set: {running: false}});
+        });
+    }
+
+
+    /**
+     * This function schedules an update to be sent to the frontend
      *
      * @param {string} stepName The name of the step being updated. Should be the same as the the field names in EBModel
      * @param {object} result An object with the results
      * @return {Promise} Resolves a promise after the process is started and ready to receive commands
      */
+    updateFrontend()
+    {
+
+    }
+
+    /**
+     * This function updates the current results for a given step
+     *
+     * @param {string} stepName The name of the step being updated. Should be the same as the the field names in EBModel
+     * @param {object} result An object with the results
+     * @return {Promise} Resolves a promise after the process is started and ready to receive commands
+     */
     updateStepResult(stepName, result)
     {
         const self = this;
+
+        // First, set the value on the model object
+        self.model[stepName] = result;
+
         return Promise.fromCallback((callback) =>
         {
-
+            // Scheduling to send updates to the frontend
             if (!self.isFrontendUpdateScheduled)
             {
                 self.isFrontendUpdateScheduled = true;
@@ -224,7 +228,7 @@
                     frontendUpdateDelay = Math.max(0, self.frontendUpdateInterval - (Date.now() - self.lastFrontendUpdateTime.getTime()));
                 }
 
-                setTimeout(() =>
+                function updateFrontend()
                 {
                     self.isFrontendUpdateScheduled = false;
                     self.lastFrontendUpdateTime = new Date();
@@ -233,38 +237,47 @@
                         event: 'update',
                         model: self.model
                     });
-                }, frontendUpdateDelay);
+                }
+
+                setTimeout(updateFrontend, frontendUpdateDelay);
             }
 
+            // Scheduling to send updates to the database
             if (!self.isDatabaseUpdateScheduled)
             {
                 self.isDatabaseUpdateScheduled = true;
-                let databaseUpdateDelay = 0;
-                if (self.lastDatabaseUpdateTime)
-                {
-                    databaseUpdateDelay = Math.max(0, self.databaseUpdateInterval - (Date.now() - self.lastDatabaseUpdateTime.getTime()));
-                }
-
-                setTimeout(() =>
-                {
-                    self.isDatabaseUpdateScheduled = false;
+
+                function updateDatabase()
+                {
+                    self.isDatabaseUpdateScheduled = true;
                     self.lastDatabaseUpdateTime = new Date();
 
-
-                    self.model[stepName] = result;
-                    self.models.updateOne({_id: self.model._id}, {
-                        $set: {
-                            [stepName]: result,
-                            architecture: self.model.architecture
-                        }
-                    }, (err) =>
+                    self.models.updateOne({_id: self.model._id}, self.model, (err) =>
                     {
                         if (err)
                         {
                             console.error(err);
                         }
+
+                        self.isDatabaseUpdateScheduled = false;
+                        if (self.needAnotherDatabaseUpdate)
+                        {
+                            self.needAnotherDatabaseUpdate = false;
+                            updateDatabase();
+                        }
                     });
-                }, databaseUpdateDelay);
+                }
+
+                let databaseUpdateDelay = 0;
+                if (self.lastDatabaseUpdateTime)
+                {
+                    databaseUpdateDelay = Math.max(0, self.databaseUpdateInterval - (Date.now() - self.lastDatabaseUpdateTime.getTime()));
+                }
+                setTimeout(updateDatabase, databaseUpdateDelay);
+            }
+            else
+            {
+                self.needAnotherDatabaseUpdate = true;
             }
 
             return callback();
@@ -378,7 +391,7 @@
         let lastUpdateTime = new Date();
 
         const promise = self.updateStepResult('dataScanning', dataScanningResults);
-        promise.then(() =>
+        return promise.then(() =>
         {
             return self.application.dataSourcePluginDispatch.count(self.model.architecture.dataSource).then((count) =>
             {
@@ -448,7 +461,6 @@
                 return self.updateStepResult('dataScanning', dataScanningResults);
             });
         });
-        return promise;
     }
 
     /**
@@ -466,8 +478,8 @@
         const workerPromise = this.workers[this.currentWorker];
         this.currentWorker = (this.currentWorker + 1) % this.workers.length;
 
-        const batchNumber = this.trainingBatchNumber;
-        this.trainingBatchNumber += 1;
+        const batchNumber = this.batchNumber;
+        this.batchNumber += 1;
 
         return workerPromise.then((worker) =>
         {
@@ -539,7 +551,7 @@
             const ids = [];
             for (let sampleN = 0; sampleN < this.model.parameters.testingBatchSize; sampleN += 1)
             {
-                const id = this.trainingSetEntries[this.testingSetPosition];
+                const id = this.testingSetEntries[this.testingSetPosition];
                 ids.push(id);
                 this.testingSetPosition = (this.testingSetPosition + 1) % this.testingSetEntries.length;
             }
@@ -559,7 +571,6 @@
     trainModel()
     {
         const self = this;
-
         const trainingIterations = 50000;
         const saveFrequency = 1000;
         const trainingResult = {
@@ -574,15 +585,14 @@
             performance: new EBPerformanceData()
         };
 
-        let lastIterationTime = new Date();
-        const iterationsForBatch = 25;
-
         const promise = self.updateStepResult('training', trainingResult);
-        promise.then(() =>
+        return promise.then(() =>
         {
             // Reset the model with random parameters
-            const promise = self.trainingProcess.reset();
-            promise.then(() =>
+            return self.trainingProcess.reset();
+        }).then(() =>
+        {
+            return Promise.fromCallback((next) =>
             {
                 // The number of iterations run so far
                 async.whilst(
@@ -593,32 +603,13 @@
                     (next) =>
                     {
                         const performanceTrace = new EBPerformanceTrace();
-
                         this.prepareTrainingBatch().then((batch) =>
                         {
-<<<<<<< HEAD
                             performanceTrace.addTrace('prepare-batch');
-                            
-                            const promise = self.trainingProcess.executeTrainingIteration(batch.fileName);
-                            promise.then((result) =>
+                            // console.log('executing', batch);
+                            return self.trainingProcess.executeTrainingIteration(batch.fileName).then((result) =>
                             {
                                 performanceTrace.addTrace('training-iteration');
-=======
-                            performanceTrace.addTrace('fetch-batch');
-                            const promises = sample.map((object) =>
-                            {
-                                return this.loadObject(object.id, object.input, object.output);
-                            });
-                            // ******************************* Start Refactoring from here ******************************************************
-                            Promise.all(promises).then(() =>
-                            {
-                                performanceTrace.addTrace('load-object');
-
-                                const promise = self.trainingProcess.executeTrainingIteration(underscore.pluck(sample, "id"));
-                                promise.then((result) =>
-                                {
-                                    performanceTrace.addTrace('training-iteration');
->>>>>>> 4008b93e
 
                                 // At the end of each iteration, update the current training results
                                 trainingResult.completedIterations += 1;
@@ -628,24 +619,22 @@
                                 // Update the time per iteration
                                 trainingResult.currentTimePerIteration = trainingResult.performance.total();
 
-                                const trainingAccuracies = [];
-                                let index = 0;
-                                async.eachSeries(underscore.zip(batch.objects, result.objects), (zippedObjects, next) =>
+                                // Zip together original objects with the actual outputs from the network, and compute accuracies
+                                return Promise.mapSeries(underscore.zip(batch.objects, result.objects), (zipped) =>
                                 {
-                                    const expected = zippedObjects[0];
-                                    const actual = zippedObjects[1];
-                                    self.getAccuracyFromOutput(expected.output, actual, false).then((trainingAccuracy) =>
-                                    {
-                                        trainingAccuracies.push(trainingAccuracy);
-                                        return next();
-                                    }, (err) => next(err));
-                                }, (err) =>
+                                    return self.getAccuracyFromOutput(zipped[0].output, zipped[1], false);
+                                }).then((accuracies) =>
                                 {
-                                    if (err)
-                                    {
-                                        return next(err);
-                                    }
-
+                                    return {
+                                        trainingAccuracy: math.mean(accuracies),
+                                        loss: result.loss
+                                    };
+                                });
+                            }).then((trainingIterationResult) =>
+                            {
+                                // Unlink the batch file
+                                return Promise.fromCallback((next) =>
+                                {
                                     fs.unlink(batch.fileName, (err) =>
                                     {
                                         if (err)
@@ -653,109 +642,61 @@
                                             return next(err);
                                         }
 
-                                        performanceTrace.addTrace('remove-object');
-
-                                        self.testIteration((err, accuracy) =>
-                                        {
-                                            if (err)
-                                            {
-                                                return next(err);
-                                            }
-
-                                            performanceTrace.addTrace('testing-iteration');
-
-<<<<<<< HEAD
-                                            const trainingAccuracy = math.mean(trainingAccuracies);
-                                            self.rollingAverageAccuracy.accumulate(accuracy);
-                                            self.rollingAverageTrainingaccuracy.accumulate(trainingAccuracy * 100);
-                                            trainingResult.currentAccuracy = self.rollingAverageAccuracy.average;
-                                            trainingResult.iterations.push({
-                                                loss: result.loss,
-                                                accuracy: self.rollingAverageAccuracy.average,
-                                                trainingAccuracy: self.rollingAverageTrainingaccuracy.average
-                                            });
-
-                                            self.updateStepResult('training', trainingResult, (err) =>
-                                            {
-                                                if (err)
-                                                {
-                                                    return next(err);
-                                                }
-
-                                                performanceTrace.addTrace('save-to-db');
-                                                trainingResult.performance.accumulate(performanceTrace);
-
-                                                if ((trainingResult.completedIterations % saveFrequency) === 0)
-                                                {
-                                                    self.saveTorchModelFile(next);
-                                                }
-                                                else
-                                                {
-                                                    return next();
-                                                }
-                                            });
-                                        }, (err) => next(err));
-=======
-                                            const promise = self.testIteration();
-                                            promise.then((accuracy) =>
-                                            {
-                                                performanceTrace.addTrace('testing-iteration');
-
-                                                const trainingAccuracy = math.mean(trainingAccuracies);
-                                                self.rollingAverageAccuracy.accumulate(accuracy);
-                                                self.rollingAverageTrainingaccuracy.accumulate(trainingAccuracy * 100);
-                                                trainingResult.currentAccuracy = self.rollingAverageAccuracy.average;
-                                                trainingResult.iterations.push({
-                                                    loss: result.loss,
-                                                    accuracy: self.rollingAverageAccuracy.average,
-                                                    trainingAccuracy: self.rollingAverageTrainingaccuracy.average
-                                                });
-
-                                                const promise = self.updateStepResult('training', trainingResult);
-                                                promise.then(() =>
-                                                {
-                                                    performanceTrace.addTrace('save-to-db');
-                                                    trainingResult.performance.accumulate(performanceTrace);
-
-                                                    if ((trainingResult.completedIterations % saveFrequency) === 0)
-                                                    {
-                                                        const promise = self.saveTorchModelFile();
-                                                        promise.then(() =>
-                                                        {
-                                                            next(null);
-                                                        }, (err) => next(err));
-                                                    }
-                                                    else
-                                                    {
-                                                        return next();
-                                                    }
-                                                }, (err) => next(err));
-                                            }, (err) => next(err));
-                                        });
->>>>>>> 4008b93e
+                                        performanceTrace.addTrace('delete-batch');
+                                        return next(null, trainingIterationResult);
                                     });
                                 });
-                            }, (err) => next(err));
+                            }).then((trainingIterationResult) =>
+                            {
+                                self.rollingAverageTrainingaccuracy.accumulate(trainingIterationResult.trainingAccuracy * 100);
+                                return self.testIteration().then((testingAccuracy) =>
+                                {
+                                    return {
+                                        trainingIterationResult: trainingIterationResult,
+                                        testingAccuracy: testingAccuracy
+                                    };
+                                });
+                            }).then((results) =>
+                            {
+                                performanceTrace.addTrace('testing-iteration');
+                                self.rollingAverageAccuracy.accumulate(results.testingAccuracy);
+                                trainingResult.currentAccuracy = self.rollingAverageAccuracy.average;
+                                trainingResult.iterations.push({
+                                    loss: results.trainingIterationResult.loss,
+                                    accuracy: self.rollingAverageAccuracy.average,
+                                    trainingAccuracy: self.rollingAverageTrainingaccuracy.average
+                                });
+
+                                return self.updateStepResult('training', trainingResult);
+                            }).then(() =>
+                            {
+                                performanceTrace.addTrace('save-to-db');
+                                trainingResult.performance.accumulate(performanceTrace);
+
+                                if ((trainingResult.completedIterations % saveFrequency) === 0)
+                                {
+                                    return self.saveTorchModelFile();
+                                }
+                                else
+                                {
+                                    return Promise.resolve();
+                                }
+                            }).then(() => next());
                         }, (err) => next(err));
                     }, (err) =>
                     {
                         if (err)
                         {
-                            return callback(err);
+                            return next(err);
                         }
 
                         trainingResult.status = "complete";
                         trainingResult.percentageComplete = 100;
 
-                        const promise = self.updateStepResult('training', trainingResult);
-                        promise.then(() =>
-                        {
-                            callback(null);
-                        }, (err) => callback(err));
+                        self.updateStepResult('training', trainingResult).then(() => next(), (err) => next(err));
                     });
-            }, (err) => callback(err));
-        });
-        return promise;
+            });
+        });
     }
 
     /**
@@ -768,109 +709,23 @@
     testIteration()
     {
         const self = this;
-        return Promise.fromCallback((callback) =>
-        {
-
-            const accuracies = [];
-
-<<<<<<< HEAD
-        this.prepareTestingBatch().then((batch) =>
-        {
-            const promise = self.trainingProcess.processBatch(batch.fileName);
-            promise.then((outputs) =>
-            {
-                let index = 0;
-                async.eachSeries(batch.objects, (object, next) =>
-                {
-                    const output = outputs[index];
-                    index += 1;
-
-                    self.getAccuracyFromOutput(object.output, output, true).then((accuracy) =>
-                    {
-                        accuracies.push(accuracy);
-                        return next();
-                    }, (err) => next(err));
-                }, (err) =>
-                {
-                    if (err)
-                    {
-                        return callback(err);
-                    }
-
-                    fs.unlink(batch.fileName, (err) =>
-                    {
-                        if (err)
-                        {
-                            return callback(err);
-                        }
-
-                        const accuracy = math.mean(accuracies);
-
-                        return callback(null, accuracy);
-                    });
+        return this.prepareTestingBatch().then((batch) =>
+        {
+            return self.trainingProcess.processBatch(batch.fileName).then((outputs) =>
+            {
+                return Promise.mapSeries(underscore.zip(batch.objects, outputs), (pair) => self.getAccuracyFromOutput(pair[0].output, pair[1], true));
+            }).then((accuracies) =>
+            {
+                return Promise.fromCallback((next) =>
+                {
+                    fs.unlink(batch.fileName, next);
+                }).then(() =>
+                {
+                    const accuracy = math.mean(accuracies);
+                    return accuracy;
                 });
-            }, (err) => callback(err));
-        }, (err) => callback(err));
-=======
-            this.fetchTestingBatch().then((sample) =>
-            {
-                async.mapSeries(sample, (object, next) =>
-                {
-                    const promise = this.loadObject(object.id, object.input, object.output);
-                    promise.then(() =>
-                    {
-                        next(null);
-                    }, (err) => next(err));
-                }, (err) =>
-                {
-                    if (err)
-                    {
-                        return callback(err);
-                    }
-
-                    const promise = self.trainingProcess.processObjects(underscore.pluck(sample, "id"));
-                    promise.then((outputs) =>
-                    {
-                        let index = 0;
-                        async.eachSeries(sample, (object, next) =>
-                        {
-                            const output = outputs[index];
-                            index += 1;
-
-                            const promise = self.model.architecture.convertNetworkOutputObject(this.application.interpretationRegistry, output);
-                            promise.then((actualOutput) =>
-                            {
-                                self.getAccuracyFromOutput(object.original, actualOutput, true).then((accuracy) =>
-                                {
-                                    accuracies.push(accuracy);
-                                    return next();
-                                }, (err) => next(err));
-                            }, (err) => next(err));
-                        }, (err) =>
-                        {
-                            if (err)
-                            {
-                                return callback(err);
-                            }
-
-                            const removeObjectPromise = Promise.each(sample, (object) =>
-                            {
-                                return this.trainingProcess.removeObject(object.id);
-
-                            });
-                            removeObjectPromise.then(() =>
-                            {
-                                const accuracy = math.mean(accuracies);
-
-                                return callback(null, accuracy);
-
-                            }, (err) => callback(err));
-                        });
-                    }, (err) => callback(err));
-                });
-            });
-        });
->>>>>>> 4008b93e
+            });
+        });
     }
 
     /**
@@ -914,63 +769,25 @@
      */
     testModel()
     {
-        const self = this;
-        return Promise.fromCallback((callback) =>
-        {
-            const testingResult = {
-                status: 'in_progress',
-                percentageComplete: 0,
-                totalObjects: self.testingSetEntries.length,
-                completedObjects: 0,
-                accuracies: []
-            };
-
-            const objectsBetweenUpdate = 100;
-
-            // Reset our position within the training set
-            this.testingSetPosition = 0;
-            let processedObjects = 0;
-
-            const accuracies = [];
-
-            const promise = self.updateStepResult('testing', testingResult);
-            promise.then(() =>
-            {
-<<<<<<< HEAD
-                return callback(err);
-            }
-
-            // Start plowing through the training set
-            // The number of iterations run so far
-            async.whilst(
-                () =>
-                {
-                    return processedObjects < this.testingSetEntries.length;
-                },
-                (next) =>
-                {
-                    const start = new Date();
-
-                    this.prepareTestingBatch().then((batch) =>
-                    {
-                        const promise = self.trainingProcess.processBatch(batch.fileName);
-                        promise.then((outputs) =>
-                        {
-                            let index = 0;
-                            async.eachSeries(batch.objects, (object, next) =>
-                            {
-                                const output = outputs[index];
-                                index += 1;
-
-                                self.model.architecture.convertNetworkOutputObject(this.application.interpretationRegistry, output, (err, actualOutput) =>
-                                {
-                                    if (err)
-                                    {
-                                        return next(err);
-                                    }
-
-                                    self.getAccuracyFromOutput(object.original, actualOutput, true).then((accuracy) =>
-=======
+        const testingResult = {
+            status: 'in_progress',
+            percentageComplete: 0,
+            totalObjects: this.testingSetEntries.length,
+            completedObjects: 0,
+            accuracies: []
+        };
+
+        // Reset our position within the training set
+        this.testingSetPosition = 0;
+        let processedObjects = 0;
+
+        const accuracies = [];
+
+        const promise = this.updateStepResult('testing', testingResult);
+        return promise.then(() =>
+        {
+            return Promise.fromCallback((callback) =>
+            {
                 // Start plowing through the training set
                 // The number of iterations run so far
                 async.whilst(
@@ -980,122 +797,32 @@
                     },
                     (next) =>
                     {
-                        const start = new Date();
-
-                        this.fetchTestingBatch().then((sample) =>
+                        this.prepareTestingBatch().then((batch) =>
                         {
-                            async.mapSeries(sample, (object, next) =>
+                            return this.trainingProcess.processBatch(batch.fileName).then((outputs) =>
                             {
-                                const promise = this.loadObject(object.id, object.input, object.output);
-                                promise.then(() =>
+                                processedObjects += batch.objects.length;
+                                return Promise.mapSeries(underscore.zip(batch.objects, outputs),
+                                    (pair) => this.getAccuracyFromOutput(pair[0].output, pair[1], true));
+                            }).then((batchAccuracies) =>
+                            {
+                                return Promise.fromCallback((next) =>
                                 {
-                                    next(null);
-                                }, (err) => next(err));
-                            }, (err) =>
-                            {
-                                if (err)
+                                    fs.unlink(batch.fileName, next);
+                                }).then(() =>
                                 {
-                                    return next(err);
-                                }
-
-                                const promise = self.trainingProcess.processObjects(underscore.pluck(sample, "id"));
-                                promise.then((outputs) =>
-                                {
-                                    let index = 0;
-                                    async.eachSeries(sample, (object, next) =>
-                                    {
-                                        const output = outputs[index];
-                                        index += 1;
-
-                                        const promise = self.model.architecture.convertNetworkOutputObject(this.application.interpretationRegistry, output);
-                                        promise.then((actualOutput) =>
-                                        {
-                                            self.getAccuracyFromOutput(object.original, actualOutput, true).then((accuracy) =>
-                                            {
-                                                accuracies.push(accuracy);
-
-                                                processedObjects += 1;
-
-                                                if (processedObjects % objectsBetweenUpdate === 0)
-                                                {
-                                                    const promise = this.updateStepResult('testing', testingResult);
-                                                    promise.then(() =>
-                                                    {
-                                                        next(null);
-                                                    }, (err) => next(err));
-                                                }
-                                                else
-                                                {
-                                                    return next();
-                                                }
-                                            }, (err) => next(err));
-                                        }, (err) => next(err));
-                                    }, (err) =>
->>>>>>> 4008b93e
-                                    {
-                                        accuracies.push(accuracy);
-
-                                        processedObjects += 1;
-
-                                        if (processedObjects % objectsBetweenUpdate === 0)
-                                        {
-                                            this.updateStepResult('testing', testingResult, next);
-                                        }
-<<<<<<< HEAD
-                                        else
-                                        {
-                                            return next();
-                                        }
-                                    }, (err) => next(err));
-                                });
-                            }, (err) =>
-                            {
-                                if (err)
-                                {
-                                    return next(err);
-                                }
-
-
-                                fs.unlink(batch.fileName, (err) =>
-                                {
-                                    if (err)
-                                    {
-                                        return next(err);
-                                    }
-
-                                    testingResult.accuracy = math.mean(accuracies);
-                                    testingResult.completedObjects += 1;
-                                    testingResult.percentageComplete = (testingResult.completedObjects * 100) / testingResult.totalObjects;
-
-                                    return next(null);
+                                    return batchAccuracies;
                                 });
                             });
-                        }, (err) => next(err));
-                    });
-                }, (err) =>
-                {
-                    if (err)
-=======
-
-                                        const removeObjectPromise = Promise.each(sample, (object) =>
-                                        {
-                                            return this.trainingProcess.removeObject(object.id);
-
-                                        });
-                                        removeObjectPromise.then(() =>
-                                        {
-                                            testingResult.accuracy = math.mean(accuracies);
-                                            testingResult.completedObjects += 1;
-                                            testingResult.percentageComplete = (testingResult.completedObjects * 100) / testingResult.totalObjects;
-
-                                            return next(null);
-                                        }, (err) => next(err));
-                                    });
-                                }, (err) => next(err));
-                            });
-                        });
+                        }).then((batchAccuracies) =>
+                        {
+                            batchAccuracies.forEach((accuracy) => accuracies.push(accuracy));
+                            testingResult.accuracy = math.mean(accuracies);
+                            testingResult.completedObjects += Math.min(batchAccuracies.length, testingResult.totalObjects);
+                            testingResult.percentageComplete = (testingResult.completedObjects * 100) / testingResult.totalObjects;
+                            return this.updateStepResult('testing', testingResult);
+                        }).then(() => next(), (err) => next(err));
                     }, (err) =>
->>>>>>> 4008b93e
                     {
                         if (err)
                         {
@@ -1104,13 +831,10 @@
 
                         testingResult.percentageComplete = 100;
                         testingResult.status = 'complete';
-                        const promise = this.updateStepResult('testing', testingResult);
-                        promise.then(() =>
-                        {
-                            callback(null);
-                        }, (err) => callback(err));
+                        const resultPromise = this.updateStepResult('testing', testingResult);
+                        resultPromise.then(() => callback(null), (err) => callback(err));
                     });
-            }, (err) => callback(err));
+            });
         });
     }
 
